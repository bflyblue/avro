--- conflicted
+++ resolved
@@ -9,32 +9,26 @@
 -- | This module lets us derive Haskell types from an Avro schema that
 -- can be serialized/deserialzed to Avro.
 module Data.Avro.Deriving
-<<<<<<< HEAD
-  ( deriveAvro
-  , deriveAvroWithNamespaces
+  ( -- * Deriving options
+    DeriveOptions(..)
+  , FieldStrictness(..)
+  , FieldUnpackedness(..)
+  , NamespaceBehavior(..)
+  , defaultDeriveOptions
+  , mkPrefixedFieldName
+  , mkAsIsFieldName
+  , mkLazyField
+  , mkStrictPrimitiveField
+
+  -- * Deriving Haskell types from Avro schema
+  , makeSchema
+  , deriveAvroWithOptions
+  , deriveAvroWithOptions'
+  , deriveFromAvroWithOptions
+  , deriveAvro
   , deriveAvro'
-
   , deriveFromAvro
-  , deriveFromAvroWithNamespaces
-  , deriveFromAvro'
-  )
-=======
-( -- * Deriving options
-  DeriveOptions(..), FieldStrictness(..), FieldUnpackedness(..)
-, defaultDeriveOptions
-, mkPrefixedFieldName, mkAsIsFieldName
-, mkLazyField, mkStrictPrimitiveField
-
-  -- * Deriving Haskell types from Avro schema
-, makeSchema
-, deriveAvroWithOptions
-, deriveAvroWithOptions'
-, deriveFromAvroWithOptions
-, deriveAvro
-, deriveAvro'
-, deriveFromAvro
 )
->>>>>>> 705cd5c3
 where
 
 import           Control.Monad                 (join)
@@ -52,15 +46,13 @@
 import           Data.Map                      (Map)
 import           Data.Maybe                    (fromMaybe)
 import           Data.Semigroup                ((<>))
-<<<<<<< HEAD
 import qualified Data.Text                     as Text
 
-import           Language.Haskell.TH           as TH
-=======
+
 import           GHC.Generics                  (Generic)
+
 import           Language.Haskell.TH           as TH hiding (notStrict)
 import           Language.Haskell.TH.Lib       as TH hiding (notStrict)
->>>>>>> 705cd5c3
 import           Language.Haskell.TH.Syntax
 
 import           Data.Avro.Deriving.NormSchema
@@ -75,7 +67,6 @@
 import qualified Data.Text                     as T
 import qualified Data.Vector                   as V
 
-<<<<<<< HEAD
 -- | How to treat Avro namespaces in the generated Haskell types.
 data NamespaceBehavior =
     IgnoreNamespaces
@@ -83,158 +74,19 @@
     -- generated from types' base names. This produces nicer types but
     -- fails on valid Avro schemas where the same base name occurs in
     -- different namespaces.
+    --
+    -- The Avro type @com.example.Foo@ would generate the Haskell type
+    -- @Foo@. If @Foo@ had a field called @bar@, the generated Haskell
+    -- record would have a field called @fooBar@.
   | HandleNamespaces
     -- ^ Haskell types and field names are generated with
     -- namespaces. See 'deriveAvroWithNamespaces' for an example of
     -- how this works.
-
--- | Derives Haskell types from the given Avro schema file. These
--- Haskell types support both reading and writing to Avro.
---
--- For an Avro schema with a top-level record called
--- @com.example.Foo@, this generates:
---
---   * a 'Schema' with the name @schema'Foo@
---
---   * Haskell types for each named type defined in the schema
---     * 'HasSchema' instances for each type
---     * 'FromAvro' instances for each type
---     * 'ToAvro' instances for each type
---
--- This function ignores namespaces when generated Haskell type and
--- field names. This will fail on valid Avro schemas which contain
--- types with the same base name in different namespaces. It will also
--- fail for schemas that contain types with base names that are the
--- same except for the capitalization of the first letter.
---
--- The type @com.example.Foo@ will generate a Haskell type @Foo@. If
--- @com.example.Foo@ has a field named @Bar@, the field in the Haskell
--- record will be called @fooBar@.
-deriveAvro :: FilePath -> Q [Dec]
-deriveAvro p = readSchema p >>= deriveAvro' IgnoreNamespaces
-
--- | Derives Haskell types from the given Avro schema file. These
--- Haskell types support both reading and writing to Avro.
---
--- For an Avro schema with a top-level record called
--- @com.example.Foo@, this generates:
---
---   * a 'Schema' with the name @schema'com'example'Foo@
---
---   * Haskell types for each named type defined in the schema
---     * 'HasSchema' instances for each type
---     * 'FromAvro' instances for each type
---     * 'ToAvro' instances for each type
---
--- This function uses /fullnames/ (name + namespace) to generate
--- Haskell type and field names. This results in more verbose Haskell
--- identifiers but will work correctly for most Avro schemas. (The one
--- exception is schemas that have types with the same fullnames with
--- different capitalization in the first letter.)
---
--- A type like @com.example.Foo@ turns into the Haskell type
--- @Com'example'Foo@.
---
--- Field names are transformed similarly, corrected for
--- capitalization. If 'com.example.Foo' has a field called 'Bar', the
--- generated record in Haskell will have a field called
--- @com'example'FooBar@.
-deriveAvroWithNamespaces :: FilePath -> Q [Dec]
-deriveAvroWithNamespaces p = readSchema p >>= deriveAvro' HandleNamespaces
-
--- | Derive Haskell types from the given Avro schema with configurable
--- behavior for handling namespaces.
---
--- For an Avro schema with a top-level definition @com.example.Foo@, this
--- generates:
---
---   * a 'Schema' with the name @schema'Foo@ or
---     @schema'com'example'Foo@ depending on namespace handling
---
---   * Haskell types for each named type defined in the schema
---     * 'HasSchema' instances for each type
---     * 'FromAvro' instances for each type
---     * 'ToAvro' instances for each type
---
--- See 'deriveAvro' and 'deriveAvroWithNamespaces' for details on
--- namespace handling.
-deriveAvro' :: NamespaceBehavior -> Schema -> Q [Dec]
-deriveAvro' namespaceBehavior s = do
-  let schemas = extractDerivables s
-  types     <- traverse (genType namespaceBehavior) schemas
-  hasSchema <- traverse (genHasAvroSchema namespaceBehavior) schemas
-  fromAvros <- traverse (genFromAvro namespaceBehavior) schemas
-  toAvros   <- traverse (genToAvro namespaceBehavior) schemas
-  pure $ join types <> join hasSchema <> join fromAvros <> join toAvros
-
--- | Derives "read only" Avro from a given schema file. For a schema
--- with a top-level definition @com.example.Foo@, this generates:
---
---  * a 'Schema' value with the name @schema'Foo@
---
---  * Haskell types for each named type defined in the schema
---    * 'HasSchema' instances for each type
---    * 'FromAvro' instances for each type
---
--- This function ignores namespaces when generated Haskell type and
--- field names. This will fail on valid Avro schemas which contain
--- types with the same base name in different namespaces. It will also
--- fail for schemas that contain types with base names that are the
--- same except for the capitalization of the first letter.
---
--- The type @com.example.Foo@ will generate a Haskell type @Foo@. If
--- @com.example.Foo@ has a field named @Bar@, the field in the Haskell
--- record will be called @fooBar@.
-deriveFromAvro :: FilePath -> Q [Dec]
-deriveFromAvro p = readSchema p >>= deriveFromAvro' IgnoreNamespaces
-
--- | Derives "read only" Avro from a given schema file. For a schema
--- with a top-level definition @com.example.Foo@, this generates:
---
---  * a 'Schema' value with the name @schema'com'example'Foo@
---
---  * Haskell types for each named type defined in the schema
---    * 'HasSchema' instances for each type
---    * 'FromAvro' instances for each type
---
--- This function uses /fullnames/ (name + namespace) to generate
--- Haskell type and field names. This results in more verbose Haskell
--- identifiers but will work correctly for most Avro schemas. (The one
--- exception is schemas that have types with the same fullnames with
--- different capitalization in the first letter.)
---
--- A type like @com.example.Foo@ turns into the Haskell type
--- @Com'example'Foo@.
---
--- Field names are transformed similarly, corrected for
--- capitalization. If 'com.example.Foo' has a field called 'Bar', the
--- generated record in Haskell will have a field called
--- @com'example'FooBar@.
-deriveFromAvroWithNamespaces :: FilePath -> Q [Dec]
-deriveFromAvroWithNamespaces p = readSchema p >>= deriveFromAvro' HandleNamespaces
-
--- | Derive "read only" Haskell types from the given Avro schema with
--- configurable behavior for handling namespaces.
---
--- For an Avro schema with a top-level definition @com.example.Foo@, this
--- generates:
---
---   * a 'Schema' with the name @schema'Foo@ or
---     @schema'com'example'Foo@ depending on namespace handling
---
---   * Haskell types for each named type defined in the schema
---     * 'HasSchema' instances for each type
---     * 'FromAvro' instances for each type
---
--- See 'deriveAvro' and 'deriveAvroWithNamespaces' for details on
--- namespace handling.
-deriveFromAvro' :: NamespaceBehavior -> Schema -> Q [Dec]
-deriveFromAvro' namespaceBehavior s = do
-  let schemas = extractDerivables s
-  types     <- traverse (genType namespaceBehavior) schemas
-  hasSchema <- traverse (genHasAvroSchema namespaceBehavior) schemas
-  fromAvros <- traverse (genFromAvro namespaceBehavior) schemas
-=======
+    --
+    -- The Avro type @com.example.Foo@ would generate the Haskell type
+    -- @Com'example'Foo@. If @Foo@ had a field called @bar@, the
+    -- generated Haskell record would have the field
+    -- @com'example'FooBar@.
 
 -- | Describes the strictness of a field for a derived
 -- data type. The field will be derived as if it were
@@ -251,24 +103,32 @@
 -- | Derives Avro from a given schema file.
 -- Generates data types, FromAvro and ToAvro instances.
 data DeriveOptions = DeriveOptions
-  { -- | How to build field names for generated data types
-    fieldNameBuilder :: TypeName -> Field -> T.Text
+  { -- | How to build field names for generated data types. The first
+    -- argument is the type name to use as a prefix, rendered
+    -- according to the 'namespaceBehavior' setting.
+    fieldNameBuilder :: Text -> Field -> T.Text
 
     -- | Determines field representation of generated data types
   , fieldRepresentation  :: TypeName -> Field -> (FieldStrictness, FieldUnpackedness)
+
+    -- | Controls how we handle namespaces when defining Haskell type
+    -- and field names.
+  , namespaceBehavior :: NamespaceBehavior
   } deriving Generic
 
 -- | Default deriving options
 --
 -- @
 -- defaultDeriveOptions = 'DeriveOptions'
---   { fieldNameBuilder = 'mkPrefixedFieldName'
---   , fieldStrictness  = 'mkLazyField'
+--   { fieldNameBuilder  = 'mkPrefixedFieldName'
+--   , fieldStrictness   = 'mkLazyField'
+--   , namespaceBehavior = 'IgnoreNamespaces'
 --   }
 -- @
 defaultDeriveOptions = DeriveOptions
   { fieldNameBuilder    = mkPrefixedFieldName
   , fieldRepresentation = mkLazyField
+  , namespaceBehavior   = IgnoreNamespaces
   }
 
 -- | Generates a field name that is prefixed with the type name.
@@ -279,10 +139,9 @@
 -- @
 -- Person { personFirstName :: Text }
 -- @
-mkPrefixedFieldName :: TypeName -> Field -> T.Text
-mkPrefixedFieldName (TN dn) fld = sanitiseName $
-  updateFirst T.toLower dn <> updateFirst T.toUpper (fldName fld)
-
+mkPrefixedFieldName :: Text -> Field -> T.Text
+mkPrefixedFieldName prefix fld =
+  sanitiseName $ updateFirst T.toLower prefix <> updateFirst T.toUpper (fldName fld)
 
 -- | Marks any field as non-strict in the generated data types.
 mkLazyField :: TypeName -> Field -> (FieldStrictness, FieldUnpackedness)
@@ -325,41 +184,92 @@
 -- Person { firstName :: Text }
 -- @
 -- You may want to enable 'DuplicateRecordFields' if you want to use this method.
-
 mkAsIsFieldName :: TypeName -> Field -> Text
 mkAsIsFieldName _ = sanitiseName . updateFirst T.toLower . fldName
 
--- | Generates Haskell classes and 'FromAvro' and 'ToAvro' instances
--- given the Avro schema file
+-- | Derives Haskell types from the given Avro schema file. These
+-- Haskell types support both reading and writing to Avro.
+--
+-- For an Avro schema with a top-level record called
+-- @com.example.Foo@, this generates:
+--
+--   * a 'Schema' with the name @schema'Foo@ or
+--     @schema'com'example'Foo@, depending on the 'namespaceBehavior'
+--     setting.
+--
+--   * Haskell types for each named type defined in the schema
+--     * 'HasSchema' instances for each type
+--     * 'FromAvro' instances for each type
+--     * 'ToAvro' instances for each type
+--
+-- This function ignores namespaces when generated Haskell type and
+-- field names. This will fail on valid Avro schemas which contain
+-- types with the same base name in different namespaces. It will also
+-- fail for schemas that contain types with base names that are the
+-- same except for the capitalization of the first letter.
+--
+-- The type @com.example.Foo@ will generate a Haskell type @Foo@. If
+-- @com.example.Foo@ has a field named @Bar@, the field in the Haskell
+-- record will be called @fooBar@.
 deriveAvroWithOptions :: DeriveOptions -> FilePath -> Q [Dec]
 deriveAvroWithOptions o p = readSchema p >>= deriveAvroWithOptions' o
 
--- | Generates Haskell classes and 'FromAvro' and 'ToAvro' instances
--- given the Avro schema
+-- | Derive Haskell types from the given Avro schema.
+--
+-- For an Avro schema with a top-level definition @com.example.Foo@, this
+-- generates:
+--
+--   * a 'Schema' with the name @schema'Foo@ or
+--     @schema'com'example'Foo@ depending on namespace handling
+--
+--   * Haskell types for each named type defined in the schema
+--     * 'HasSchema' instances for each type
+--     * 'FromAvro' instances for each type
+--     * 'ToAvro' instances for each type
 deriveAvroWithOptions' :: DeriveOptions -> Schema -> Q [Dec]
 deriveAvroWithOptions' o s = do
   let schemas = extractDerivables s
   types     <- traverse (genType o) schemas
-  hasSchema <- traverse genHasAvroSchema schemas
-  fromAvros <- traverse genFromAvro schemas
+  hasSchema <- traverse (genHasAvroSchema $ namespaceBehavior o) schemas
+  fromAvros <- traverse (genFromAvro $ namespaceBehavior o) schemas
   toAvros   <- traverse (genToAvro o) schemas
   pure $ join types <> join hasSchema <> join fromAvros <> join toAvros
 
--- | Derives "read only" Avro from a given schema file.
--- Generates data types and FromAvro.
+-- | Derives "read only" Avro from a given schema file. For a schema
+-- with a top-level definition @com.example.Foo@, this generates:
+--
+--  * a 'Schema' value with the name @schema'Foo@
+--
+--  * Haskell types for each named type defined in the schema
+--    * 'HasSchema' instances for each type
+--    * 'FromAvro' instances for each type
 deriveFromAvroWithOptions :: DeriveOptions -> FilePath -> Q [Dec]
-deriveFromAvroWithOptions o p = do
-  schemas   <- extractDerivables <$> readSchema p
+deriveFromAvroWithOptions o p = readSchema p >>= deriveFromAvroWithOptions' o
+
+-- | Derive "read only" Haskell types from the given Avro schema with
+-- configurable behavior for handling namespaces.
+--
+-- For an Avro schema with a top-level definition @com.example.Foo@, this
+-- generates:
+--
+--   * a 'Schema' with the name @schema'Foo@ or
+--     @schema'com'example'Foo@ depending on namespace handling
+--
+--   * Haskell types for each named type defined in the schema
+--     * 'HasSchema' instances for each type
+--     * 'FromAvro' instances for each type
+deriveFromAvroWithOptions' :: DeriveOptions -> Schema -> Q [Dec]
+deriveFromAvroWithOptions' o s = do
+  let schemas = extractDerivables s
   types     <- traverse (genType o) schemas
-  hasSchema <- traverse genHasAvroSchema schemas
-  fromAvros <- traverse genFromAvro schemas
->>>>>>> 705cd5c3
+  hasSchema <- traverse (genHasAvroSchema $ namespaceBehavior o) schemas
+  fromAvros <- traverse (genFromAvro $ namespaceBehavior o) schemas
   pure $ join types <> join hasSchema <> join fromAvros
 
 -- | Same as 'deriveAvroWithOptions' but uses 'defaultDeriveOptions'
 --
 -- @
--- deriveAvro' = deriveAvroWithOptions' 'defaultDeriveOptions'
+-- deriveAvro = 'deriveAvroWithOptions' 'defaultDeriveOptions'
 -- @
 deriveAvro :: FilePath -> Q [Dec]
 deriveAvro = deriveAvroWithOptions defaultDeriveOptions
@@ -372,8 +282,12 @@
 deriveAvro' :: Schema -> Q [Dec]
 deriveAvro' = deriveAvroWithOptions' defaultDeriveOptions
 
--- | Derives "read only" Avro from a given schema file.
--- Generates data types and FromAvro.
+-- | Same as 'deriveFromAvroWithOptions' but uses
+-- 'defaultDeriveOptions'.
+--
+-- @
+-- deriveFromAvro = deriveFromAvroWithOptions defaultDeriveOptions
+-- @
 deriveFromAvro :: FilePath -> Q [Dec]
 deriveFromAvro = deriveFromAvroWithOptions defaultDeriveOptions
 
@@ -437,54 +351,36 @@
             schema = pure $(varE sname)
       |]
 
-<<<<<<< HEAD
-genToAvro :: NamespaceBehavior -> Schema -> Q [Dec]
-genToAvro namespaceBehavior s@(Enum n _ _ vs _) =
-  toAvroInstance (mkSchemaValueName namespaceBehavior n)
-=======
-newNames :: String {- ^ base name -} -> Int {- ^ count -} -> Q [Name]
-newNames base n = sequence [ newName (base++show i) | i <- [1..n] ]
+newNames :: String
+            -- ^ base name
+         -> Int
+            -- ^ count
+         -> Q [Name]
+newNames base n = sequence [newName (base ++ show i) | i <- [1..n]]
 
 genToAvro :: DeriveOptions -> Schema -> Q [Dec]
-genToAvro opts s@(Enum n _ _ _ vs _) =
-  toAvroInstance (mkSchemaValueName n)
->>>>>>> 705cd5c3
+genToAvro opts s@(Enum n _ _ vs _) =
+  toAvroInstance (mkSchemaValueName (namespaceBehavior opts) n)
   where
-    conP' = flip conP [] . mkAdtCtorName namespaceBehavior n
+    conP' = flip conP [] . mkAdtCtorName (namespaceBehavior opts) n
     toAvroInstance sname =
-      [d| instance ToAvro $(conT $ mkDataTypeName namespaceBehavior n) where
+      [d| instance ToAvro $(conT $ mkDataTypeName (namespaceBehavior opts) n) where
             toAvro = $([| \x ->
               let convert = AT.Enum $(varE sname) (fromEnum $([|x|]))
               in $(caseE [|x|] ((\v -> match (conP' v)
                                (normalB [| convert (T.pack $(mkTextLit v))|]) []) <$> vs))
               |])
       |]
-
-<<<<<<< HEAD
-genToAvro namespaceBehavior s@(Record n _ _ _ fs) =
-  toAvroInstance (mkSchemaValueName namespaceBehavior n)
-=======
-genToAvro opts s@(Record n _ _ _ _ fs) =
-  toAvroInstance (mkSchemaValueName n)
->>>>>>> 705cd5c3
+genToAvro opts s@(Record n _ _ _ fs) =
+  toAvroInstance (mkSchemaValueName (namespaceBehavior opts) n)
   where
     toAvroInstance sname =
-      [d| instance ToAvro $(conT $ mkDataTypeName namespaceBehavior n) where
+      [d| instance ToAvro $(conT $ mkDataTypeName (namespaceBehavior opts) n) where
             toAvro = $(genToAvroFieldsExp sname)
       |]
-<<<<<<< HEAD
-    genToAvroFieldsExp sname = [| \r -> record $(varE sname)
-        $(let assign fld = [| T.pack $(mkTextLit (fldName fld)) .= $(varE $ mkFieldTextName namespaceBehavior n fld) r |]
-          in listE $ assign <$> fs
-        )
-      |]
-
-genToAvro namespaceBehavior s@(Fixed n _ size) =
-  toAvroInstance (mkSchemaValueName namespaceBehavior n)
-=======
     genToAvroFieldsExp sname = do
       names <- newNames "p_" (length fs)
-      let con = conP (mkDataTypeName n) (varP <$> names)
+      let con = conP (mkDataTypeName (namespaceBehavior opts) n) (varP <$> names)
       lamE [con]
             [| record $(varE sname)
                 $(let assign (fld, n) = [| T.pack $(mkTextLit (fldName fld)) .= $(varE n) |]
@@ -492,15 +388,14 @@
                 )
             |]
 
-genToAvro opts s@(Fixed n _ _ size) =
-  toAvroInstance (mkSchemaValueName n)
->>>>>>> 705cd5c3
+genToAvro opts s@(Fixed n _ size) =
+  toAvroInstance (mkSchemaValueName (namespaceBehavior opts) n)
   where
     toAvroInstance sname =
-      [d| instance ToAvro $(conT $ mkDataTypeName namespaceBehavior n) where
+      [d| instance ToAvro $(conT $ mkDataTypeName (namespaceBehavior opts) n) where
             toAvro = $(do
               x <- newName "x"
-              lamE [conP (mkDataTypeName namespaceBehavior n) [varP x]] [| AT.Fixed $(varE sname) $(varE x) |])
+              lamE [conP (mkDataTypeName (namespaceBehavior opts) n) [varP x]] [| AT.Fixed $(varE sname) $(varE x) |])
       |]
 
 schemaDef :: Name -> Schema -> Q [Dec]
@@ -602,41 +497,21 @@
     sn n (ValD (VarP _) x y) = ValD (VarP n) x y
     sn _ d                   = d
 
-<<<<<<< HEAD
-genType :: NamespaceBehavior -> Schema -> Q [Dec]
-genType namespaceBehavior (S.Record n _ _ _ fs) = do
-  flds <- traverse (mkField namespaceBehavior n) fs
-  let dname = mkDataTypeName namespaceBehavior n
+genType :: DeriveOptions -> Schema -> Q [Dec]
+genType opts (S.Record n _ _ _ fs) = do
+  flds <- traverse (mkField opts n) fs
+  let dname = mkDataTypeName (namespaceBehavior opts) n
   sequenceA [genDataType dname flds]
-genType namespaceBehavior (S.Enum n _ _ vs _) = do
-  let dname = mkDataTypeName namespaceBehavior n
-  sequenceA [genEnum dname (mkAdtCtorName namespaceBehavior n <$> vs)]
-genType namespaceBehavior (S.Fixed n _ s) = do
-  let dname = mkDataTypeName namespaceBehavior n
-=======
-genType :: DeriveOptions -> Schema -> Q [Dec]
-genType opts (S.Record n _ _ _ _ fs) = do
-  flds <- traverse (mkField opts n) fs
-  let dname = mkDataTypeName n
-  sequenceA [genDataType dname flds]
-genType _ (S.Enum n _ _ _ vs _) = do
-  let dname = mkDataTypeName n
-  sequenceA [genEnum dname (mkAdtCtorName n <$> vs)]
-genType _ (S.Fixed n _ _ s) = do
-  let dname = mkDataTypeName n
->>>>>>> 705cd5c3
+genType opts (S.Enum n _ _ vs _) = do
+  let dname = mkDataTypeName (namespaceBehavior opts) n
+  sequenceA [genEnum dname (mkAdtCtorName (namespaceBehavior opts) n <$> vs)]
+genType opts (S.Fixed n _ s) = do
+  let dname = mkDataTypeName (namespaceBehavior opts) n
   sequenceA [genNewtype dname]
 genType _ _ = pure []
 
-<<<<<<< HEAD
 mkFieldTypeName :: NamespaceBehavior -> S.Type -> Q TH.Type
 mkFieldTypeName namespaceBehavior t = case t of
-=======
-genType _ _ = pure []
-
-mkFieldTypeName :: S.Type -> Q TH.Type
-mkFieldTypeName t = case t of
->>>>>>> 705cd5c3
   S.Boolean                     -> [t| Bool |]
   S.Long                        -> [t| Int64 |]
   S.Int                         -> [t| Int32 |]
@@ -644,7 +519,6 @@
   S.Double                      -> [t| Double |]
   S.Bytes                       -> [t| ByteString |]
   S.String                      -> [t| Text |]
-<<<<<<< HEAD
   S.Union (Null :| [x]) _       -> [t| Maybe $(mkFieldTypeName namespaceBehavior x) |]
   S.Union (x :| [Null]) _       -> [t| Maybe $(mkFieldTypeName namespaceBehavior x) |]
   S.Union (x :| [y]) _          -> [t| Either $(mkFieldTypeName namespaceBehavior x) $(mkFieldTypeName namespaceBehavior y) |]
@@ -655,21 +529,6 @@
   S.NamedType n                 -> [t| $(conT $ mkDataTypeName namespaceBehavior n)|]
   S.Fixed n _ _                 -> [t| $(conT $ mkDataTypeName namespaceBehavior n)|]
   S.Enum n _ _ _ _              -> [t| $(conT $ mkDataTypeName namespaceBehavior n)|]
-=======
-  S.Union (Null :| [x]) _       -> [t| Maybe $(mkFieldTypeName x) |] -- AppT (ConT $ mkName "Maybe") (mkFieldTypeName x)
-  S.Union (x :| [Null]) _       -> [t| Maybe $(mkFieldTypeName x) |] --AppT (ConT $ mkName "Maybe") (mkFieldTypeName x)
-  S.Union (x :| [y]) _          -> [t| Either $(mkFieldTypeName x) $(mkFieldTypeName y) |] -- AppT (AppT (ConT (mkName "Either")) (mkFieldTypeName x)) (mkFieldTypeName y)
-  S.Union (a :| [b, c]) _       -> [t| Either3 $(mkFieldTypeName a) $(mkFieldTypeName b) $(mkFieldTypeName c) |]
-  S.Union (a :| [b, c, d]) _    -> [t| Either4 $(mkFieldTypeName a) $(mkFieldTypeName b) $(mkFieldTypeName c) $(mkFieldTypeName d) |]
-  S.Union (a :| [b, c, d, e]) _ -> [t| Either5 $(mkFieldTypeName a) $(mkFieldTypeName b) $(mkFieldTypeName c) $(mkFieldTypeName d) $(mkFieldTypeName e) |]
-  S.Union _ _                   -> error "Unions with more than 5 elements are not yet supported"
-  S.Record n _ _ _ _ _          -> [t| $(conT $ mkDataTypeName n) |]
-  S.Map x                       -> [t| Map Text $(mkFieldTypeName x) |] --AppT (AppT (ConT (mkName "Map")) (ConT $ mkName "Text")) (mkFieldTypeName x)
-  S.Array x                     -> [t| [$(mkFieldTypeName x)] |]--AppT (ConT $ Text "[]") (mkFieldTypeName x)
-  S.NamedType n                 -> [t| $(conT $ mkDataTypeName n)|] --ConT . mkName . T.unpack . mkDataTypeName $ x
-  S.Fixed n _ _ _               -> [t| $(conT $ mkDataTypeName n)|] --ConT . mkName . T.unpack . mkDataTypeName $ x
-  S.Enum n _ _ _ _ _            -> [t| $(conT $ mkDataTypeName n)|]
->>>>>>> 705cd5c3
   _                             -> error $ "Avro type is not supported: " <> show t
 
 updateFirst :: (Text -> Text) -> Text -> Text
@@ -726,31 +585,19 @@
 mkDataTypeName' =
   mkTextName . sanitiseName . updateFirst T.toUpper . T.takeWhileEnd (/='.')
 
-<<<<<<< HEAD
-mkFieldTextName :: NamespaceBehavior -> TypeName -> Field -> Name
-mkFieldTextName namespaceBehavior (renderName namespaceBehavior -> dn) fld =
-  mkTextName . sanitiseName $ updateFirst T.toLower dn
-                           <> updateFirst T.toUpper (fldName fld)
-
-mkField :: NamespaceBehavior -> TypeName -> Field -> Q VarStrictType
-mkField namespaceBehavior prefix field = do
-  ftype <- mkFieldTypeName namespaceBehavior (fldType field)
-  let fName = mkFieldTextName namespaceBehavior prefix field
-  pure (fName, defaultStrictness, ftype)
-=======
 mkField :: DeriveOptions -> TypeName -> Field -> Q VarStrictType
-mkField opts prefix field = do
-  ftype <- mkFieldTypeName (fldType field)
-  let fName = mkTextName $ (fieldNameBuilder opts) prefix field
+mkField opts typeName field = do
+  ftype <- mkFieldTypeName (namespaceBehavior opts) (fldType field)
+  let prefix = renderName (namespaceBehavior opts) typeName
+      fName = mkTextName $ (fieldNameBuilder opts) prefix field
       (fieldStrictness, fieldUnpackedness) =
-        fieldRepresentation opts prefix field
+        fieldRepresentation opts typeName field
       strictness =
         case fieldStrictness of
           StrictField -> strict fieldUnpackedness
           LazyField   -> notStrict
 
   pure (fName, strictness, ftype)
->>>>>>> 705cd5c3
 
 genNewtype :: Name -> Q Dec
 #if MIN_VERSION_template_haskell(2,12,0)
