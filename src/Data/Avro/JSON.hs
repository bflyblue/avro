--- conflicted
+++ resolved
@@ -80,7 +80,7 @@
   parseAvroJSON union env schema json
   where
     env =
-      Schema.buildTypeEnvironment missing schema . Schema.TN
+      Schema.buildTypeEnvironment missing schema
     missing name =
       fail ("Type " <> show name <> " not in schema")
 
@@ -114,36 +114,11 @@
 -- schema is used to validate the JSON and will return an 'Error' if
 -- the JSON object is not encoded correctly or does not match the schema.
 fromJSON :: forall a. (FromAvro a) => Aeson.Value -> Result a
-<<<<<<< HEAD
-fromJSON json = parseAvroJSON union env schema json >>= fromAvro
-  where schema = untag (Avro.schema :: Tagged a Schema)
-        env = Schema.buildTypeEnvironment missing schema
-        missing name = fail $ "Type " <> show name <> " not in schema."
-
-        union (Schema.Union schemas _) Aeson.Null
-          | Schema.Null `elem` schemas = pure $ Avro.Union schemas Schema.Null Avro.Null
-          | otherwise                  = fail "Null not in union."
-        union (Schema.Union schemas _) (Aeson.Object obj)
-          | length obj < 1 = fail "Invalid encoding of union: empty object ({})."
-          | length obj > 1 = fail "Invalid encoding of union: object with too many fields."
-          | otherwise      =
-            let branch = head $ HashMap.keys obj
-                names = HashMap.fromList [(Schema.typeName t, t) | t <- NE.toList schemas]
-            in case HashMap.lookup branch names of
-              Just t  -> do
-                nested <- parseAvroJSON union env t $ obj ! branch
-                return $ Avro.Union schemas t nested
-              Nothing -> fail $ "Type '" <> Text.unpack branch <> "' not in union: " <> show schemas
-        union Schema.Union{} _ =
-          Avro.Error "Invalid JSON representation for union: has to be a JSON object with exactly one field."
-        union _ _ = error "Impossible: function given non-union schema."
-=======
 fromJSON json = do
   value <- decodeAvroJSON schema json
   fromAvro value
   where
     schema = untag (Avro.schema :: Tagged a Schema)
->>>>>>> 705cd5c3
 
 -- | Parse a 'ByteString' as JSON and convert it to a type with an
 -- Avro schema. Will return 'Error' if the input is not valid JSON or
